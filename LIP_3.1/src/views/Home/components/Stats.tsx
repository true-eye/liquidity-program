import React, { useEffect, useState } from 'react'
import styled from 'styled-components'
import Card from '../../../components/Card'
import CardContent from '../../../components/CardContent'
import Label from '../../../components/Label'
import Spacer from '../../../components/Spacer'
import useAuctionConfig from '../../../hooks/useAuctionConfig'
import { AuctionData } from '../../../contexts/Auction'
import Kira_Img from '../../../assets/img/kira.png'
import BigNumber from 'bignumber.js'
import cfgData from '../../../config.json';
import useInterval from 'use-interval'

interface StatsProps {
  auctionData?: AuctionData
}

const abbreviateNumber = (value: number) => {
  let newValue:number = value;
  const suffixes = ["", "K", "M", "B","T"];
  let suffixNum = 0;
  while (newValue >= 1000) {
    newValue /= 1000;
    suffixNum++;
  }
  return newValue.toPrecision(3) + suffixes[suffixNum];
}

const Stats: React.FC<StatsProps> = ({ auctionData }) => {
  // TODO: Get Auction Status
  const [auctionStartTime, setAuctionStartTime] = useState<string>("0d 0h 0m 0s");
  const [auctionEndTime, setAuctionEndTime] = useState<string>("0d 0h 0m 0s");
  const [currentTime, setCurrentTime] = useState<string>('');
  const [auctionEnded, setAuctionEnded] = useState<boolean>(false);
  const [currentKexPrice, setCurrentKexPrice] = useState<number>(0);
  const [projectedKexPrice, setProjectedKexPrice] = useState<number>(0);
  const [totalDeposited, setTotalDeposited] = useState<number>(0);
  const [filledPercent, setFilledPercent] = useState<string>("0.00"); // % of the CAP remaining to be filled by the public

  const auctionConfig = useAuctionConfig()
  const resCnf: any = cfgData; // Config Data
  
  const pad = (number: number) => {
    if (number < 10) {
      return '0' + number;
    }
    return number;
  }

  const getCurrentTime = (dt: Date) => {
    return dt.getUTCFullYear() +
    '-' + pad(dt.getUTCMonth() + 1) +
    '-' + pad(dt.getUTCDate()) +
    ' ' + pad(dt.getUTCHours()) +
    ':' + pad(dt.getUTCMinutes()) +
    ':' + pad(dt.getUTCSeconds());
  }

  const getRemainingTime = (epoch: number) => {
    const now = Date.now() / 1000;
    let diff = epoch - now;
    if (now >= epoch) diff = 0;
    const day = Math.floor(diff / (60 * 60 * 24));
    diff %= (60 * 60 * 24);
    const hour = Math.floor(diff / (60 * 60));
    diff %= (60 * 60);
    const minute = Math.floor(diff / 60);
    diff %= 60;
    const second = Math.floor(diff);
    return (pad(day) + 'd ') + 
          (pad(hour) + 'h ') + 
          (pad(minute) + 'm ') + 
          (pad(second) + 's');
  }

  const formatAmount = (x: number) => {
    return x.toString().replace(/\B(?=(\d{3})+(?!\d))/g, ",");
  }

  useInterval(async () => {
    console.log("Interval running...");
    if (auctionConfig) {
      var timeNow = getCurrentTime(new Date());
      var timeEnd = getCurrentTime(new Date(auctionData.projectedEndTime*1000));
      setCurrentTime(auctionEnded ? timeEnd : timeNow);
      setAuctionStartTime(getRemainingTime(auctionConfig.epochTime));
      setAuctionEndTime(getRemainingTime(auctionData.projectedEndTime));
    }
  }, 1000);

  useEffect(() => {
    if (auctionData) {
      setTotalDeposited(+auctionData.ethDeposited.toFixed(3))
      setCurrentKexPrice(+auctionData.kexPrice.toFixed(6))
      setProjectedKexPrice(+auctionData.projectedKexPrice.toFixed(6))
      setAuctionEnded(auctionData.auctionFinished);
    }
  }, [auctionData])

  useEffect(() => {
    if (auctionData) {
      if (auctionData.ethDeposited <= 0) { // if raised nothing 
         setFilledPercent(new BigNumber(100).toNumber().toFixed(2)); // 0% was filled
      }

      if(auctionData.auctionEndCAP <= 0) {
          console.warn("Invalid data within auction data: ");
          console.warn(auctionData);
          throw new Error(`End CAP can't be less or equal 0, but was ${auctionData.kexPrice}`);
      }

      let currentHardCap = auctionData.kexPrice * +resCnf['available'];
<<<<<<< HEAD
      let percent = auctionData.auctionStarted ? (auctionData.totalRaisedInUSD / currentHardCap) * 100 : 0;
      setFilledPercent((percent > 100 ? 100 : percent).toFixed(2)) // what % of the current hard cap was deposited
=======
      currentHardCap = currentHardCap === 0 ? 1 : currentHardCap;
      const percent = auctionData.auctionStarted ? (auctionData.totalRaisedInUSD / currentHardCap) * 100 : 0;
      setFilledPercent((percent).toFixed(2)) // what % of the current hard cap was deposited
>>>>>>> 8629b5de
    }
  }, [auctionData, currentKexPrice, projectedKexPrice, auctionEnded])

  return (
    <StyledWrapper>
      <Card>
        <CardContent>
          <StyledBalances>
            <StyledBalance>
              {/* <span
                role="img"
                style={{
                  fontSize: 50,
                }}
              >
                {"⏳"}
              </span> */}
              <Spacer />
              <div style={{ flex: 1 }}>
                <Label text="Auction Status" weight={600} size={20}/>
                <Spacer size="sm"/>

                <StyledAuctionTime>
                  <Label text="- Auction Start" color='#333333'/>
                  <StyledAuctionValue>{auctionStartTime}</StyledAuctionValue>
                </StyledAuctionTime>
               
                <StyledAuctionTime>
                  <Label text="- Projected End" color='#333333'/>
                  <StyledAuctionValue>{auctionEndTime}</StyledAuctionValue>
                </StyledAuctionTime>

                <StyledAuctionTime>
                  <Label text="- Hard CAP Reached" color='#333333'/>
                  <StyledAuctionValue>{filledPercent}%</StyledAuctionValue>
                </StyledAuctionTime>
              </div>
            </StyledBalance>
          </StyledBalances>
        </CardContent>

        <Footnote>
          {auctionEnded ? "End Time UTC" : "Time Now UTC"}
          <FootnoteValue>
            {currentTime}
          </FootnoteValue>
        </Footnote>
      </Card>
      <Spacer />

      <Card>
        <CardContent>
          <StyledBalances>
            <StyledBalance>
              {/* <img src={Kira_Img} alt="" style={{width: '60px', height: '60px'}}/> */}
              <Spacer />
              <div style={{ flex: 1 }}>
                <Label text="Market Status" weight={600} size={20}/>
                <Spacer size="sm"/>

                <StyledAuctionTime>
                  <Label text={auctionEnded ? "- Final KEX Price" : "- Max KEX Price"} color='#333333'/>
                  <StyledAuctionValue>{currentKexPrice.toFixed(3) + " USD"}</StyledAuctionValue>
                </StyledAuctionTime>
               
                <StyledAuctionTime>
                  <Label text="- ETH Deposited" color='#333333'/>
                  <StyledAuctionValue>{totalDeposited + " ETH"}</StyledAuctionValue>
                </StyledAuctionTime>

                <StyledAuctionTime>
                  <Label text={auctionEnded ? "- Initial CMC" : "- Projected CMC"} color='#333333'/>
                  <StyledAuctionValue>{abbreviateNumber(new BigNumber(resCnf["circulation"]).multipliedBy(projectedKexPrice).toNumber()) + " USD"}</StyledAuctionValue>
                </StyledAuctionTime>
              </div>
            </StyledBalance>
          </StyledBalances>
        </CardContent>

        <Footnote>
           Total KEX Allocated For The Auction
          <FootnoteValue>{formatAmount(resCnf["available"])} KEX</FootnoteValue>
        </Footnote>
      </Card>
    </StyledWrapper>
  )
}

const Footnote = styled.div`
  font-size: 14px;
  padding: 8px 20px;
  color: ${(props) => props.theme.color.purple[400]};
  border-top: solid 1px ${(props) => props.theme.color.purple[300]};
`

const FootnoteValue = styled.div`
  font-family: 'Roboto Mono', monospace;
  float: right;
`

const StyledWrapper = styled.div`
  align-items: center;
  display: flex;
  justify-content: center;
  @media (max-width: 768px) {
    width: 100%;
    flex-flow: column nowrap;
    align-items: stretch;
  }
`
const StyledBalances = styled.div`
  display: flex;
`

const StyledBalance = styled.div`
  align-items: center;
  display: flex;
  flex: 1;
`

const StyledAuctionTime = styled.div`
  display: flex;
  justify-content: space-between;
  align-items: center;
`

const StyledAuctionValue = styled.div`
  color: #000;
  font-size: 20px;
  font-weight: 300;
  color: ${(props) => props.theme.color.purple[500]};
`

export default Stats<|MERGE_RESOLUTION|>--- conflicted
+++ resolved
@@ -110,14 +110,8 @@
       }
 
       let currentHardCap = auctionData.kexPrice * +resCnf['available'];
-<<<<<<< HEAD
-      let percent = auctionData.auctionStarted ? (auctionData.totalRaisedInUSD / currentHardCap) * 100 : 0;
+      let percent = currentHardCap <= 0 ? 0 : (auctionData.auctionStarted ? (auctionData.totalRaisedInUSD / currentHardCap) * 100 : 0);
       setFilledPercent((percent > 100 ? 100 : percent).toFixed(2)) // what % of the current hard cap was deposited
-=======
-      currentHardCap = currentHardCap === 0 ? 1 : currentHardCap;
-      const percent = auctionData.auctionStarted ? (auctionData.totalRaisedInUSD / currentHardCap) * 100 : 0;
-      setFilledPercent((percent).toFixed(2)) // what % of the current hard cap was deposited
->>>>>>> 8629b5de
     }
   }, [auctionData, currentKexPrice, projectedKexPrice, auctionEnded])
 
