<div align="center">
  <h1>Kira Liquidity Program</h1>
  <h2>Improvement Proposals & Documentation</h2>
  <br/>  
</div>

## LIP_1

Ethereum ERC20 KEX Placeholder Token for easy market access.

_NOTE: The owner of the contract has the privilege of whitelisting and blacklisting accounts, effectively enabling or disabling them from sending and receiving tokens. The operator also has the option of freezing token transfers for all accounts that are not explicitly whitelisted. To learn more about Transaction Ordering Dependence and    Allowance Double-Spend possibility see attached Audit Report_

* [Deployment Documentation](./LIP_1/README.md)
* [Application Binary Interface](./LIP_1/ABI.json)
* [Token Logo 256x256](./LIP_1/doc/KEX-256x256.png)
* [Audit Report](./LIP_1/audit.pdf)

![picture 1](./LIP_1/doc/KEX-256x256.png)  

### Contract Address

```
-----BEGIN PGP SIGNED MESSAGE-----
Hash: SHA512

KIRA Network Token Contract Address:
0x16980b3B4a3f9D89E33311B5aa8f80303E5ca4F8

 Network: Ethereum
    Type: ERC20
  Symbol: KEX
Decimals: 6

ABI SHA256 Checksum:
fb5e62096b77a189c980629af882281de55f330ada0eae544c7df5adb086f560  ABI.json

NOTE: 
* This token will be swapped for the mainnet KIRA Network Token 
* Before interacting with the contract verify signature of the kiracore user at https://keybase.io/verify
-----BEGIN PGP SIGNATURE-----
Version: Keybase OpenPGP v2.1.13
Comment: https://keybase.io/crypto

wsBcBAABCgAGBQJfihOJAAoJEMd1XMN/y97LjYoH/i0dUWOzAA03Ij128A88IBW8
UnqnG1F6pVqIoJEQ5W6mMktn2OXa6Z37utGdY53sLZDSvI25kTzT6HxLf7g6L2/F
g3tUoyXLKP8N0mfrjWLDZTF6Trk6K4wspQfjnK+jYEmJP0Zi9W78NMbMgBy0kK+Q
2wKinOVCj5A3/gbcs4pG45KWPwrDIHXT2k0HaIc2qeGO3qsNaJqZusZsb86llqqv
qFniFaFo7S/n7tbPmu6rAcd9o3AjZoZ74M5wa7LpL0WK6KAdPbQXXvhDQFIDD1bx
RWTopxNIGH2njxWuafRX8gi0AYlSTBmOaFtR9ztTZCVVWXTDrTIn73hkeNiBJAY=
=a0YF
-----END PGP SIGNATURE-----

```

<<<<<<< HEAD
## LIP_3.2

Ethereum Balance Caching Service

_NOTE: Caching service is an AWS lambda function which stores information regarding ethereum account balances in the function of block height and time. Intended use of this service is besides the LIP_3.1 which is a static frontend application for the public auction._

* [Deployment Documentation](./LIP_3.2/README.md)
* [Public S3 Bucket](http://oracle.kira.network)
=======
## LIP_3

> Liquidity Auction

* [Deployment Documentation](./LIP_3/README.md)
* [Application Binary Interface](./LIP_3/ABI.json)

### Contract Address

```
TBD
```
>>>>>>> e6449fb4
<|MERGE_RESOLUTION|>--- conflicted
+++ resolved
@@ -6,12 +6,13 @@
 
 ## LIP_1
 
-Ethereum ERC20 KEX Placeholder Token for easy market access.
+**Ethereum ERC20 KEX Placeholder Token for easy market access**
 
 _NOTE: The owner of the contract has the privilege of whitelisting and blacklisting accounts, effectively enabling or disabling them from sending and receiving tokens. The operator also has the option of freezing token transfers for all accounts that are not explicitly whitelisted. To learn more about Transaction Ordering Dependence and    Allowance Double-Spend possibility see attached Audit Report_
 
 * [Deployment Documentation](./LIP_1/README.md)
 * [Application Binary Interface](./LIP_1/ABI.json)
+* [Improvement Proposal](https://github.com/KiraCore/docs/blob/master/spec/liquidity-program/lip_1.md)
 * [Token Logo 256x256](./LIP_1/doc/KEX-256x256.png)
 * [Audit Report](./LIP_1/audit.pdf)
 
@@ -52,26 +53,26 @@
 
 ```
 
-<<<<<<< HEAD
+## LIP_3
+
+**Liquidity Auction**
+
+* [Deployment Documentation](./LIP_3/README.md)
+* [Application Binary Interface](./LIP_3/ABI.json)
+* [Improvement Proposal](https://github.com/KiraCore/docs/blob/master/spec/liquidity-program/lip_1.md)
+
+### Contract Address
+
+```
+TBA
+```
+
 ## LIP_3.2
 
-Ethereum Balance Caching Service
+**Ethereum Address Balance Caching Service**
 
 _NOTE: Caching service is an AWS lambda function which stores information regarding ethereum account balances in the function of block height and time. Intended use of this service is besides the LIP_3.1 which is a static frontend application for the public auction._
 
 * [Deployment Documentation](./LIP_3.2/README.md)
 * [Public S3 Bucket](http://oracle.kira.network)
-=======
-## LIP_3
-
-> Liquidity Auction
-
-* [Deployment Documentation](./LIP_3/README.md)
-* [Application Binary Interface](./LIP_3/ABI.json)
-
-### Contract Address
-
-```
-TBD
-```
->>>>>>> e6449fb4
+* [Improvement Proposal](https://github.com/KiraCore/docs/blob/master/spec/liquidity-program/lip_3.2.md)